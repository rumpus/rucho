use std::env;
use std::fs;
use std::path::PathBuf; // Modified to remove unused Path

/// Holds the application configuration.
///
/// Configuration values are loaded in the following order of precedence (lowest to highest):
/// 1. Hardcoded default values.
/// 2. Values from the system-wide configuration file at `/etc/rucho/rucho.conf` (if it exists).
/// 3. Values from the local configuration file at `./rucho.conf` in the current working directory (if it exists).
/// 4. Environment variables prefixed with `RUCHO_` (e.g., `RUCHO_PREFIX`).
///
/// A sample configuration file, `rucho.conf.default`, can be found in the `config_samples`
/// directory of the source repository. This can be used as a template for creating
/// `/etc/rucho/rucho.conf` or `./rucho.conf`.
#[derive(Debug, Clone)]
pub struct Config {
    pub prefix: String,
    pub log_level: String,
    pub server_listen_primary: String,
    pub server_listen_secondary: String,
    pub server_listen_tcp: Option<String>,
    pub server_listen_udp: Option<String>,
    pub ssl_cert: Option<String>,
    pub ssl_key: Option<String>,
    pub proxy_access_log: Option<String>,
}

impl Default for Config {
    fn default() -> Self {
        Config {
            prefix: "/usr/local/rucho".to_string(),
            log_level: "info".to_string(),
            server_listen_primary: "0.0.0.0:8080".to_string(),
            server_listen_secondary: "0.0.0.0:9090".to_string(),
            server_listen_tcp: None,
            server_listen_udp: None,
            ssl_cert: None,
            ssl_key: None,
            proxy_access_log: None,
        }
    }
}

impl Config {
    // Helper function to parse file contents (remains the same)
    // No changes needed to the doc comment for parse_file_contents as it's an internal helper.
    #[cfg_attr(not(test), allow(dead_code))]
    fn parse_file_contents(config: &mut Config, contents: String) {
        for line in contents.lines() {
            if line.starts_with('#') || line.trim().is_empty() {
                continue;
            }
            let parts: Vec<&str> = line.splitn(2, '=').collect();
            if parts.len() == 2 {
                let key = parts[0].trim();
                let value = parts[1].trim();
                match key {
                    "prefix" => config.prefix = value.to_string(),
                    "log_level" => config.log_level = value.to_string(),
                    "server_listen_primary" => config.server_listen_primary = value.to_string(),
                    "server_listen_secondary" => config.server_listen_secondary = value.to_string(),
                    "server_listen_tcp" => config.server_listen_tcp = Some(value.to_string()),
                    "server_listen_udp" => config.server_listen_udp = Some(value.to_string()),
                    "ssl_cert" => config.ssl_cert = Some(value.to_string()),
                    "ssl_key" => config.ssl_key = Some(value.to_string()),
                    "proxy_access_log" => config.proxy_access_log = Some(value.to_string()),
                    _ => eprintln!("Warning: Unknown key in config file: {}", key),
                }
            } else {
                eprintln!("Warning: Invalid line in config file: {}", line);
            }
        }
    }

    /// Loads configuration using specified paths, primarily for testing.
    /// Falls back to default paths if overrides are not provided.
    #[cfg_attr(not(test), allow(dead_code))]
    fn load_from_paths(etc_path_override: Option<PathBuf>, local_path_override: Option<PathBuf>) -> Self {
        let mut config = Config::default();

        // 1. Determine paths to use
        let etc_config_path = etc_path_override.unwrap_or_else(|| PathBuf::from("/etc/rucho/rucho.conf"));
        let local_config_path = local_path_override.unwrap_or_else(|| PathBuf::from("rucho.conf"));

        // 2. Load from the system-wide config file (e.g., /etc/rucho/rucho.conf)
        if etc_config_path.exists() {
            if let Ok(contents) = fs::read_to_string(&etc_config_path) {
                Self::parse_file_contents(&mut config, contents);
            } else {
                eprintln!("Warning: Could not read {:?}, though it exists.", etc_config_path);
            }
        }

        // 3. Load from the local config file (e.g., ./rucho.conf), overriding previous values
        if local_config_path.exists() {
            if let Ok(contents) = fs::read_to_string(&local_config_path) {
                Self::parse_file_contents(&mut config, contents);
            } else {
                eprintln!("Warning: Could not read {:?}, though it exists.", local_config_path);
            }
        }

        // 4. Override with environment variables
        if let Ok(prefix) = env::var("RUCHO_PREFIX") {
            config.prefix = prefix;
        }
        if let Ok(log_level) = env::var("RUCHO_LOG_LEVEL") {
            config.log_level = log_level;
        }
        if let Ok(server_listen_primary) = env::var("RUCHO_SERVER_LISTEN_PRIMARY") {
            config.server_listen_primary = server_listen_primary;
        }
        if let Ok(server_listen_secondary) = env::var("RUCHO_SERVER_LISTEN_SECONDARY") {
            config.server_listen_secondary = server_listen_secondary;
        }
        if let Ok(server_listen_tcp) = env::var("RUCHO_SERVER_LISTEN_TCP") {
            config.server_listen_tcp = Some(server_listen_tcp);
        }
        if let Ok(server_listen_udp) = env::var("RUCHO_SERVER_LISTEN_UDP") {
            config.server_listen_udp = Some(server_listen_udp);
        }
        if let Ok(ssl_cert) = env::var("RUCHO_SSL_CERT") {
            config.ssl_cert = Some(ssl_cert);
        }
        if let Ok(ssl_key) = env::var("RUCHO_SSL_KEY") {
            config.ssl_key = Some(ssl_key);
        }
        if let Ok(proxy_access_log) = env::var("RUCHO_PROXY_ACCESS_LOG") {
            config.proxy_access_log = Some(proxy_access_log);
        }

        config
    }

    /// Loads the configuration for the application.
    ///
    /// It applies configurations in the following order (later stages override earlier ones):
    /// 1. Sets hardcoded default values.
    /// 2. Attempts to read and apply settings from `/etc/rucho/rucho.conf`.
    /// 3. Attempts to read and apply settings from `./rucho.conf` (current working directory).
    /// 4. Applies any settings from environment variables prefixed with `RUCHO_`.
    ///
    /// The configuration files (`/etc/rucho/rucho.conf`, `./rucho.conf`) should contain
    /// `key = value` pairs, one per line. Lines starting with `#` are comments.
    ///
    /// Refer to `config_samples/rucho.conf.default` for a template.
    ///
    /// Supported keys in config files and corresponding environment variables:
    /// - `prefix` (`RUCHO_PREFIX`)
    /// - `log_level` (`RUCHO_LOG_LEVEL`)
    /// - `server_listen_primary` (`RUCHO_SERVER_LISTEN_PRIMARY`)
    /// - `server_listen_secondary` (`RUCHO_SERVER_LISTEN_SECONDARY`)
<<<<<<< HEAD
    /// - `ssl_cert` (`RUCHO_SSL_CERT`)
    /// - `ssl_key` (`RUCHO_SSL_KEY`)
    /// - `proxy_access_log` (`RUCHO_PROXY_ACCESS_LOG`)
=======
>>>>>>> de6cc397
    /// - `server_listen_tcp` (`RUCHO_SERVER_LISTEN_TCP`)
    /// - `server_listen_udp` (`RUCHO_SERVER_LISTEN_UDP`)
    pub fn load() -> Self {
        Self::load_from_paths(None, None)
    }
}

#[cfg(test)]
mod tests {
    use super::*;
    use std::env;
    use std::fs::{self, File}; // Added File
    use std::io::Write;
    use std::path::PathBuf; // Already present, but good to note
    use tempfile::TempDir; // For temporary directories

    struct TestEnv {
        _etc_dir: TempDir, // Holds /etc/rucho
        etc_rucho_conf_path: PathBuf,
        _cwd_dir: TempDir, // Holds the CWD for the test
        cwd_rucho_conf_path: PathBuf,
        original_cwd: PathBuf,
    }

    impl TestEnv {
        fn new() -> Self {
            let etc_dir = TempDir::new().expect("Failed to create temp etc dir");
            let etc_rucho_dir = etc_dir.path().join("rucho");
            fs::create_dir_all(&etc_rucho_dir).expect("Failed to create fake /etc/rucho");
            
            let cwd_dir = TempDir::new().expect("Failed to create temp cwd dir");
            
            let original_cwd = env::current_dir().unwrap();
            env::set_current_dir(cwd_dir.path()).unwrap();

            TestEnv {
                etc_rucho_conf_path: etc_rucho_dir.join("rucho.conf"),
                _etc_dir: etc_dir, // Keep TempDir to ensure it's cleaned up on drop
                cwd_rucho_conf_path: cwd_dir.path().join("rucho.conf"),
                _cwd_dir: cwd_dir, // Keep TempDir
                original_cwd,
            }
        }

        fn create_config_file(&self, path: &std::path::Path, content: &str) {
            let mut file = File::create(path).unwrap_or_else(|e| {
                panic!("Failed to create config file at {:?}: {}", path, e)
            });
            writeln!(file, "{}", content).unwrap();
        }
    }

    impl Drop for TestEnv {
        fn drop(&mut self) {
            env::set_current_dir(&self.original_cwd).unwrap();
            // TempDirs will be automatically removed when they go out of scope.
            // No need to explicitly remove files within TempDir managed paths.
            env::remove_var("RUCHO_PREFIX");
            env::remove_var("RUCHO_LOG_LEVEL");
            env::remove_var("RUCHO_SERVER_LISTEN_PRIMARY");
            env::remove_var("RUCHO_SERVER_LISTEN_SECONDARY");
            env::remove_var("RUCHO_SERVER_LISTEN_TCP");
            env::remove_var("RUCHO_SERVER_LISTEN_UDP");
            env::remove_var("RUCHO_SSL_CERT");
            env::remove_var("RUCHO_SSL_KEY");
            env::remove_var("RUCHO_PROXY_ACCESS_LOG");
        }
    }
    
    #[test]
    fn test_default_config() {
        let _env = TestEnv::new(); // Sets up CWD, cleans up vars
        // For default, we pass paths that won't exist to load_from_paths
        let non_existent_etc = PathBuf::from("/tmp/non_existent_etc_rucho.conf");
        let non_existent_cwd = PathBuf::from("./non_existent_cwd_rucho.conf");
        let config = Config::load_from_paths(Some(non_existent_etc), Some(non_existent_cwd));
        
        assert_eq!(config.prefix, "/usr/local/rucho");
        assert_eq!(config.log_level, "info");
        assert_eq!(config.server_listen_primary, "0.0.0.0:8080");
        assert_eq!(config.server_listen_secondary, "0.0.0.0:9090");
        assert_eq!(config.server_listen_tcp, None);
        assert_eq!(config.server_listen_udp, None);
        assert_eq!(config.ssl_cert, None);
        assert_eq!(config.ssl_key, None);
        assert_eq!(config.proxy_access_log, None);
    }

    #[test]
    fn test_load_from_etc_only() {
        let env_setup = TestEnv::new();
        env_setup.create_config_file(&env_setup.etc_rucho_conf_path, "prefix = /etc/path\nlog_level = etc_level");

        // For CWD, pass a path that won't exist
        let non_existent_cwd = env_setup.cwd_rucho_conf_path.parent().unwrap().join("non_existent.conf");

        let config = Config::load_from_paths(Some(env_setup.etc_rucho_conf_path.clone()), Some(non_existent_cwd));
        
        assert_eq!(config.prefix, "/etc/path");
        assert_eq!(config.log_level, "etc_level");
        assert_eq!(config.server_listen_primary, "0.0.0.0:8080"); // Default
    }

    #[test]
    fn test_load_from_cwd_only() {
        let env_setup = TestEnv::new();
        env_setup.create_config_file(&env_setup.cwd_rucho_conf_path, "prefix = /cwd/path\nlog_level = cwd_level");

        // For etc, pass a path that won't exist
        let non_existent_etc = env_setup.etc_rucho_conf_path.parent().unwrap().join("non_existent.conf");

        let config = Config::load_from_paths(Some(non_existent_etc), Some(env_setup.cwd_rucho_conf_path.clone()));

        assert_eq!(config.prefix, "/cwd/path");
        assert_eq!(config.log_level, "cwd_level");
        assert_eq!(config.server_listen_secondary, "0.0.0.0:9090"); // Default
    }

    #[test]
    fn test_cwd_overrides_etc() {
        let env_setup = TestEnv::new();
        env_setup.create_config_file(&env_setup.etc_rucho_conf_path, "prefix = /etc/path\nlog_level = etc_level");
        env_setup.create_config_file(&env_setup.cwd_rucho_conf_path, "prefix = /cwd/path\nserver_listen_primary = 1.1.1.1:1111");

        let config = Config::load_from_paths(Some(env_setup.etc_rucho_conf_path.clone()), Some(env_setup.cwd_rucho_conf_path.clone()));

        assert_eq!(config.prefix, "/cwd/path"); // CWD prefix wins
        assert_eq!(config.log_level, "etc_level"); // etc log_level is used (not in CWD file)
        assert_eq!(config.server_listen_primary, "1.1.1.1:1111"); // CWD primary wins
        assert_eq!(config.server_listen_secondary, "0.0.0.0:9090"); // Default
    }
    
    #[test]
    fn test_env_overrides_all_files() {
        let env_setup = TestEnv::new();
        env_setup.create_config_file(&env_setup.etc_rucho_conf_path, "prefix = /etc/path\nlog_level = etc_level");
        env_setup.create_config_file(&env_setup.cwd_rucho_conf_path, "prefix = /cwd/path\nlog_level = cwd_level");

        env::set_var("RUCHO_PREFIX", "/env/path");
        env::set_var("RUCHO_LOG_LEVEL", "env_level");
        env::set_var("RUCHO_SERVER_LISTEN_PRIMARY", "env_primary");

        let config = Config::load_from_paths(Some(env_setup.etc_rucho_conf_path.clone()), Some(env_setup.cwd_rucho_conf_path.clone()));

        assert_eq!(config.prefix, "/env/path");
        assert_eq!(config.log_level, "env_level");
        assert_eq!(config.server_listen_primary, "env_primary");
        assert_eq!(config.server_listen_secondary, "0.0.0.0:9090"); // Default
    }

    #[test]
    fn test_partial_configs_layering() {
        let env_setup = TestEnv::new();
        env_setup.create_config_file(&env_setup.etc_rucho_conf_path, "prefix = /etc/path\nlog_level = etc_level_original");
        env_setup.create_config_file(&env_setup.cwd_rucho_conf_path, "log_level = cwd_level\nserver_listen_secondary = 2.2.2.2:2222");

        env::set_var("RUCHO_SERVER_LISTEN_PRIMARY", "env_primary");
        // Ensure RUCHO_PREFIX and RUCHO_LOG_LEVEL are not set from previous tests for this specific test
        env::remove_var("RUCHO_PREFIX"); 
        env::remove_var("RUCHO_LOG_LEVEL");


        let config = Config::load_from_paths(Some(env_setup.etc_rucho_conf_path.clone()), Some(env_setup.cwd_rucho_conf_path.clone()));
        
        assert_eq!(config.prefix, "/etc/path"); // From /etc
        assert_eq!(config.log_level, "cwd_level"); // From CWD (overrides /etc)
        assert_eq!(config.server_listen_primary, "env_primary"); // From Env
        assert_eq!(config.server_listen_secondary, "2.2.2.2:2222"); // From CWD
    }

    // Test for ensuring pub fn load() calls load_from_paths(None, None)
    // This test is a bit conceptual as it's hard to directly verify without more complex mocking
    // or by observing side effects if load_from_paths had them (which it doesn't beyond eprintln).
    // For now, we trust the implementation. A more advanced setup might involve:
    // 1. Feature flags to compile a version of load_from_paths that logs its inputs.
    // 2. Using a mocking library if one were available and suitable.
    // Given the current tools, a direct test of load() calling load_from_paths(None,None)
    // is hard to achieve perfectly. We assume the code structure is correct.
    // The existing test_default_config implicitly tests this if no actual default files exist.

    #[test]
    fn test_load_ssl_from_file() {
        let env_setup = TestEnv::new();
        env_setup.create_config_file(
            &env_setup.cwd_rucho_conf_path,
            "ssl_cert = /test/cert.pem\nssl_key = /test/key.pem",
        );

        // For etc, pass a path that won't exist
        let non_existent_etc = env_setup.etc_rucho_conf_path.parent().unwrap().join("non_existent.conf");

        let config = Config::load_from_paths(Some(non_existent_etc), Some(env_setup.cwd_rucho_conf_path.clone()));

        assert_eq!(config.ssl_cert, Some("/test/cert.pem".to_string()));
        assert_eq!(config.ssl_key, Some("/test/key.pem".to_string()));
    }

    #[test]
    fn test_load_ssl_from_env() {
        let env_setup = TestEnv::new(); // Use TestEnv to ensure CWD is set and vars are cleaned up
        env::set_var("RUCHO_SSL_CERT", "/env/cert.pem");
        env::set_var("RUCHO_SSL_KEY", "/env/key.pem");

        // Pass non-existent paths for files to ensure only env vars are loaded
        let non_existent_etc = env_setup.etc_rucho_conf_path.parent().unwrap().join("non_existent_env_only_etc.conf");
        let non_existent_cwd = env_setup.cwd_rucho_conf_path.parent().unwrap().join("non_existent_env_only_cwd.conf");


        let config = Config::load_from_paths(Some(non_existent_etc), Some(non_existent_cwd));

        assert_eq!(config.ssl_cert, Some("/env/cert.pem".to_string()));
        assert_eq!(config.ssl_key, Some("/env/key.pem".to_string()));
    }

    #[test]
    fn test_env_overrides_file_for_ssl() {
        let env_setup = TestEnv::new();
        env_setup.create_config_file(
            &env_setup.cwd_rucho_conf_path,
            "ssl_cert = /file/cert.pem\nssl_key = /file/key.pem",
        );
        env::set_var("RUCHO_SSL_CERT", "/env/cert.pem");
        env::set_var("RUCHO_SSL_KEY", "/env/key.pem");

        // For etc, pass a path that won't exist
        let non_existent_etc = env_setup.etc_rucho_conf_path.parent().unwrap().join("non_existent.conf");

        let config = Config::load_from_paths(Some(non_existent_etc), Some(env_setup.cwd_rucho_conf_path.clone()));

        assert_eq!(config.ssl_cert, Some("/env/cert.pem".to_string()));
        assert_eq!(config.ssl_key, Some("/env/key.pem".to_string()));
    }

    #[test]
    fn test_partial_ssl_config_layering() {
        let env_setup = TestEnv::new();
        env_setup.create_config_file(&env_setup.cwd_rucho_conf_path, "ssl_cert = /file/cert.pem");
        env::set_var("RUCHO_SSL_KEY", "/env/key.pem");
        // Ensure RUCHO_SSL_CERT is not set from other tests for this specific test case
        env::remove_var("RUCHO_SSL_CERT");


        // For etc, pass a path that won't exist
        let non_existent_etc = env_setup.etc_rucho_conf_path.parent().unwrap().join("non_existent.conf");

        let config = Config::load_from_paths(Some(non_existent_etc), Some(env_setup.cwd_rucho_conf_path.clone()));

        assert_eq!(config.ssl_cert, Some("/file/cert.pem".to_string()));
        assert_eq!(config.ssl_key, Some("/env/key.pem".to_string()));
    }

<<<<<<< HEAD
    #[test]
    fn test_load_proxy_access_log_from_file() {
        let env_setup = TestEnv::new();
        env_setup.create_config_file(
            &env_setup.cwd_rucho_conf_path,
            "proxy_access_log = /var/log/rucho/proxy_access.log",
        );

        let non_existent_etc = env_setup.etc_rucho_conf_path.parent().unwrap().join("non_existent.conf");
        let config = Config::load_from_paths(Some(non_existent_etc), Some(env_setup.cwd_rucho_conf_path.clone()));

        assert_eq!(config.proxy_access_log, Some("/var/log/rucho/proxy_access.log".to_string()));
    }

    #[test]
    fn test_load_proxy_access_log_from_env() {
        let env_setup = TestEnv::new();
        env::set_var("RUCHO_PROXY_ACCESS_LOG", "/env/proxy_access.log");

        let non_existent_etc = env_setup.etc_rucho_conf_path.parent().unwrap().join("non_existent_env_only_etc.conf");
        let non_existent_cwd = env_setup.cwd_rucho_conf_path.parent().unwrap().join("non_existent_env_only_cwd.conf");
        let config = Config::load_from_paths(Some(non_existent_etc), Some(non_existent_cwd));

        assert_eq!(config.proxy_access_log, Some("/env/proxy_access.log".to_string()));
    }

    #[test]
    fn test_proxy_access_log_env_overrides_file() {
        let env_setup = TestEnv::new();
        env_setup.create_config_file(
            &env_setup.cwd_rucho_conf_path,
            "proxy_access_log = /file/proxy_access.log",
        );
        env::set_var("RUCHO_PROXY_ACCESS_LOG", "/env/proxy_access.log");

        let non_existent_etc = env_setup.etc_rucho_conf_path.parent().unwrap().join("non_existent.conf");
        let config = Config::load_from_paths(Some(non_existent_etc), Some(env_setup.cwd_rucho_conf_path.clone()));

        assert_eq!(config.proxy_access_log, Some("/env/proxy_access.log".to_string()));
    }

    #[test]
    fn test_proxy_access_log_default_is_none() {
        let _env = TestEnv::new();
        let non_existent_etc = PathBuf::from("/tmp/non_existent_etc_rucho.conf");
        let non_existent_cwd = PathBuf::from("./non_existent_cwd_rucho.conf");
        let config = Config::load_from_paths(Some(non_existent_etc), Some(non_existent_cwd));

        assert_eq!(config.proxy_access_log, None);
    }
=======
    assert_eq!(config.ssl_cert, Some("/file/cert.pem".to_string()));
    assert_eq!(config.ssl_key, Some("/env/key.pem".to_string()));
}

#[test]
fn test_load_tcp_udp_from_file() {
    let env_setup = TestEnv::new();
    env_setup.create_config_file(
        &env_setup.cwd_rucho_conf_path,
        "server_listen_tcp = 127.0.0.1:1234\nserver_listen_udp = 127.0.0.1:5678",
    );

    let non_existent_etc = env_setup.etc_rucho_conf_path.parent().unwrap().join("non_existent.conf");
    let config = Config::load_from_paths(Some(non_existent_etc), Some(env_setup.cwd_rucho_conf_path.clone()));

    assert_eq!(config.server_listen_tcp, Some("127.0.0.1:1234".to_string()));
    assert_eq!(config.server_listen_udp, Some("127.0.0.1:5678".to_string()));
}

#[test]
fn test_load_tcp_udp_from_env() {
    let env_setup = TestEnv::new();
    env::set_var("RUCHO_SERVER_LISTEN_TCP", "127.0.0.1:1234");
    env::set_var("RUCHO_SERVER_LISTEN_UDP", "127.0.0.1:5678");

    let non_existent_etc = env_setup.etc_rucho_conf_path.parent().unwrap().join("non_existent_env_only_etc.conf");
    let non_existent_cwd = env_setup.cwd_rucho_conf_path.parent().unwrap().join("non_existent_env_only_cwd.conf");
    let config = Config::load_from_paths(Some(non_existent_etc), Some(non_existent_cwd));

    assert_eq!(config.server_listen_tcp, Some("127.0.0.1:1234".to_string()));
    assert_eq!(config.server_listen_udp, Some("127.0.0.1:5678".to_string()));
}

#[test]
fn test_env_overrides_file_for_tcp_udp() {
    let env_setup = TestEnv::new();
    env_setup.create_config_file(
        &env_setup.cwd_rucho_conf_path,
        "server_listen_tcp = /file/tcp\nserver_listen_udp = /file/udp",
    );
    env::set_var("RUCHO_SERVER_LISTEN_TCP", "/env/tcp");
    env::set_var("RUCHO_SERVER_LISTEN_UDP", "/env/udp");

    let non_existent_etc = env_setup.etc_rucho_conf_path.parent().unwrap().join("non_existent.conf");
    let config = Config::load_from_paths(Some(non_existent_etc), Some(env_setup.cwd_rucho_conf_path.clone()));

    assert_eq!(config.server_listen_tcp, Some("/env/tcp".to_string()));
    assert_eq!(config.server_listen_udp, Some("/env/udp".to_string()));
}

#[test]
fn test_partial_tcp_udp_config_layering() {
    let env_setup = TestEnv::new();
    env_setup.create_config_file(&env_setup.cwd_rucho_conf_path, "server_listen_tcp = /file/tcp");
    env::set_var("RUCHO_SERVER_LISTEN_UDP", "/env/udp");
    env::remove_var("RUCHO_SERVER_LISTEN_TCP");

    let non_existent_etc = env_setup.etc_rucho_conf_path.parent().unwrap().join("non_existent.conf");
    let config = Config::load_from_paths(Some(non_existent_etc), Some(env_setup.cwd_rucho_conf_path.clone()));

    assert_eq!(config.server_listen_tcp, Some("/file/tcp".to_string()));
    assert_eq!(config.server_listen_udp, Some("/env/udp".to_string()));
>>>>>>> de6cc397
}<|MERGE_RESOLUTION|>--- conflicted
+++ resolved
@@ -151,12 +151,9 @@
     /// - `log_level` (`RUCHO_LOG_LEVEL`)
     /// - `server_listen_primary` (`RUCHO_SERVER_LISTEN_PRIMARY`)
     /// - `server_listen_secondary` (`RUCHO_SERVER_LISTEN_SECONDARY`)
-<<<<<<< HEAD
     /// - `ssl_cert` (`RUCHO_SSL_CERT`)
     /// - `ssl_key` (`RUCHO_SSL_KEY`)
     /// - `proxy_access_log` (`RUCHO_PROXY_ACCESS_LOG`)
-=======
->>>>>>> de6cc397
     /// - `server_listen_tcp` (`RUCHO_SERVER_LISTEN_TCP`)
     /// - `server_listen_udp` (`RUCHO_SERVER_LISTEN_UDP`)
     pub fn load() -> Self {
@@ -408,7 +405,6 @@
         assert_eq!(config.ssl_key, Some("/env/key.pem".to_string()));
     }
 
-<<<<<<< HEAD
     #[test]
     fn test_load_proxy_access_log_from_file() {
         let env_setup = TestEnv::new();
@@ -459,9 +455,6 @@
 
         assert_eq!(config.proxy_access_log, None);
     }
-=======
-    assert_eq!(config.ssl_cert, Some("/file/cert.pem".to_string()));
-    assert_eq!(config.ssl_key, Some("/env/key.pem".to_string()));
 }
 
 #[test]
@@ -522,5 +515,4 @@
 
     assert_eq!(config.server_listen_tcp, Some("/file/tcp".to_string()));
     assert_eq!(config.server_listen_udp, Some("/env/udp".to_string()));
->>>>>>> de6cc397
 }