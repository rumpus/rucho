mod routes;
mod utils;

use crate::utils::config::Config;
use crate::utils::access_log::setup_access_log; // Added for access log
use clap::Parser;
use std::fs;
use std::io::Write;
use std::process;
use std::str::FromStr;
use sysinfo::{Pid, Signal, System};
use axum::Router;
// use std::net::SocketAddr; // Removed as per build error (unused import)
use std::sync::Arc;
<<<<<<< HEAD
use tokio::{net::{TcpListener, /* TcpStream, */ UdpSocket}, signal};
=======
use tokio::{net::{TcpListener, /* TcpStream, */ UdpSocket}, signal}; // TcpStream no longer needed directly here
>>>>>>> de6cc397
use tower_http::{
    cors::CorsLayer,
    normalize_path::NormalizePathLayer,
    trace::{DefaultMakeSpan, DefaultOnRequest, DefaultOnResponse, TraceLayer},
};
// Updated tracing_subscriber imports for layered logging
use tracing_subscriber::{
    fmt, layer::SubscriberExt, util::SubscriberInitExt, filter::{self, LevelFilter}, Registry, Layer
};
use tracing_appender::non_blocking::WorkerGuard;
use axum_server::Handle;
use utoipa::OpenApi;
use utoipa_swagger_ui::SwaggerUi;
use crate::routes::core_routes::EndpointInfo; // Ensure EndpointInfo is imported
use crate::utils::request_models::PrettyQuery; // Ensure PrettyQuery is imported
use rucho::tcp_udp_handlers::{handle_tcp_connection, handle_udp_socket};
// Import other necessary types that are part of API responses or requests if any

// Temporarily comment out reqwest for build purposes
// use reqwest;

/// Represents the command line arguments passed to the application.
#[derive(Parser, Debug)]
#[command(author, version, about, long_about = None)]
pub struct Args {
    /// The subcommand to execute.
    #[command(subcommand)]
    command: CliCommand,
}

/// Defines the available subcommands for the CLI.
#[derive(Parser, Debug)]
pub enum CliCommand {
    /// Starts the Rucho server.
    Start {},
    /// Stops the Rucho server.
    Stop {},
    /// Checks the status of the Rucho server.
    Status {},
    /// Displays the version of Rucho.
    Version {},
}

#[derive(OpenApi)]
#[openapi(
    paths(
        routes::core_routes::root_handler,
        routes::core_routes::get_handler,
        routes::core_routes::head_handler,
        routes::core_routes::post_handler,
        routes::core_routes::put_handler,
        routes::core_routes::patch_handler,
        routes::core_routes::delete_handler,
        routes::core_routes::options_handler,
        routes::core_routes::status_handler,
        routes::core_routes::anything_handler,
        routes::core_routes::anything_path_handler,
        routes::core_routes::endpoints_handler,
        routes::delay::delay_handler,
        routes::healthz::healthz_handler,
    ),
    components(
        schemas(EndpointInfo, PrettyQuery, routes::core_routes::Payload)
    ),
    tags(
        (name = "Rucho", description = "Rucho API")
    )
)]
struct ApiDoc;

const PID_FILE: &str = "/var/run/rucho/rucho.pid";

/// The main entry point for the Rucho application.
///
/// Parses command line arguments, initializes configuration and logging,
/// and executes the appropriate command.
#[tokio::main]
async fn main() {
    let args = Args::parse();
    let config = Config::load();

    // Setup logging
    let app_log_level = LevelFilter::from_str(&config.log_level.to_uppercase())
        .unwrap_or_else(|_| {
            eprintln!(
                "Warning: Invalid log level '{}' in config, defaulting to INFO.",
                config.log_level
            );
            LevelFilter::INFO
        });

    let (access_log_make_writer, access_log_guard) = setup_access_log(&config);

    let app_log_layer = fmt::layer()
        .with_writer(std::io::stderr) // Application logs go to stderr
        .with_filter(filter::filter_fn(|metadata| {
            // Filter for non-access logs
            !metadata.target().starts_with("tower_http::trace")
        }))
        .with_filter(app_log_level);

    let access_log_layer = fmt::layer()
        .with_writer(access_log_make_writer) // Access logs go to the configured writer
        .with_filter(filter::filter_fn(|metadata| {
            // Filter specifically for tower_http::trace events
            metadata.target().starts_with("tower_http::trace")
        }))
        .with_filter(LevelFilter::INFO); // Access logs are INFO level from TraceLayer

    Registry::default()
        .with(app_log_layer)
        .with(access_log_layer)
        .init();

    match args.command {
        CliCommand::Start {} => {
            tracing::info!("Starting server..."); // Changed from println!
            let pid = process::id();
            match fs::File::create(PID_FILE) {
                Ok(mut file) => {
                    if let Err(e) = writeln!(file, "{}", pid) {
                        tracing::error!("Error: Could not write PID to {}: {}", PID_FILE, e);
                    } else {
                        tracing::info!("Server PID {} written to {}", pid, PID_FILE);
                    }
                }
                Err(e) => {
                    tracing::error!("Error: Could not create PID file {}: {}", PID_FILE, e);
                }
            }
            run_server(&config, access_log_guard).await; // Pass config and guard
        }
        CliCommand::Stop {} => {
            match fs::read_to_string(PID_FILE) {
                Ok(pid_str) => {
                    match pid_str.trim().parse::<usize>() {
                        Ok(pid_val) => {
                            let pid = Pid::from(pid_val);
                            let mut s = System::new_all(); // SysInfoSystemExt is used here
                            s.refresh_processes(); 
                            if let Some(process) = s.process(pid) {
                                tracing::info!("Stopping server (PID: {})...", pid);
                                match process.kill_with(Signal::Term) {
                                    Some(true) => {
                                        tracing::info!("Termination signal sent to process {}.", pid);
                                        std::thread::sleep(std::time::Duration::from_secs(1));
                                        s.refresh_processes();
                                        if s.process(pid).is_none() {
                                           tracing::info!("Server stopped successfully.");
                                           if let Err(e) = fs::remove_file(PID_FILE) {
                                               tracing::warn!("Warning: Could not remove PID file {}: {}", PID_FILE, e);
                                           }
                                        } else {
                                           tracing::info!("Process {} still running. You might need to use kill -9.", pid);
                                        }
                                    }
                                    Some(false) => {
                                        tracing::error!("Error: Failed to send termination signal to process {} (signal not sent or process already terminating).", pid);
                                         s.refresh_processes();
                                        if s.process(pid).is_none() {
                                            tracing::info!("Server process {} seems to have already stopped.", pid);
                                            if let Err(e) = fs::remove_file(PID_FILE) {
                                               tracing::warn!("Warning: Could not remove PID file {}: {}", PID_FILE, e);
                                           }
                                        }
                                    }
                                    None => {
                                        tracing::error!("Error: Failed to send termination signal to process {} (process may not exist or permissions issue for signalling).", pid);
                                        s.refresh_processes();
                                        if s.process(pid).is_none() {
                                            tracing::info!("Server process {} seems to have already stopped or does not exist.", pid);
                                            if let Err(e) = fs::remove_file(PID_FILE) {
                                               tracing::warn!("Warning: Could not remove PID file {}: {}", PID_FILE, e);
                                           }
                                        }
                                    }
                                }
                            } else {
                                tracing::info!("Process with PID {} not found. It might have already stopped.", pid);
                                if let Err(e) = fs::remove_file(PID_FILE) {
                                    tracing::warn!("Warning: Could not remove stale PID file {}: {}", PID_FILE, e);
                                }
                            }
                        }
                        Err(_) => tracing::error!("Error: Invalid PID format in {}.", PID_FILE),
                    }
                }
                Err(_) => tracing::info!("Server not running (PID file {} not found).", PID_FILE),
            }
        }
        CliCommand::Status {} => {
            match fs::read_to_string(PID_FILE) {
                Ok(pid_str) => {
                    match pid_str.trim().parse::<usize>() {
                        Ok(pid_val) => {
                            let pid = Pid::from(pid_val);
                            let mut s = System::new_all();
                            s.refresh_processes();
                            if let Some(_process) = s.process(pid) {
                                tracing::info!("Server is running (PID: {}).", pid);
                                tracing::info!("Health check functionality is currently disabled.");
                            } else {
                                tracing::info!("Server is stopped (PID file {} found, but process {} not running).", PID_FILE, pid);
                                tracing::info!("Consider running 'rucho stop' to attempt cleanup or manually deleting {}.", PID_FILE);
                            }
                        }
                        Err(_) => tracing::error!("Error: Invalid PID format in {}. Consider deleting it.", PID_FILE),
                    }
                }
                Err(_) => tracing::info!("Server is stopped (PID file {} not found).", PID_FILE),
            }
        }
        CliCommand::Version {} => {
            println!("{} {}", env!("CARGO_PKG_NAME"), env!("CARGO_PKG_VERSION")); // Version can still be println!
        }
    }
}

/// Runs the Axum web server with the provided configuration.
///
/// This function sets up the HTTP/S listeners, configures routing,
/// and handles graceful shutdown.
async fn run_server(config: &Config, _access_log_guard: Option<WorkerGuard>) {
    // _access_log_guard is now passed in and kept in scope.

    let handle = Handle::new();
    let shutdown = shutdown_signal(handle.clone());

    let app = Router::new()
        .merge(SwaggerUi::new("/swagger-ui").url("/api-docs/openapi.json", ApiDoc::openapi()))
        .merge(routes::core_routes::router())
        .merge(routes::healthz::router())
        .merge(routes::delay::router())
        .layer(
            TraceLayer::new_for_http()
                .make_span_with(DefaultMakeSpan::new().level(tracing::Level::INFO))
                .on_request(DefaultOnRequest::new().level(tracing::Level::INFO))
                .on_response(DefaultOnResponse::new().level(tracing::Level::INFO)),
        )
        .layer(CorsLayer::permissive())
        .layer(NormalizePathLayer::trim_trailing_slash());

    let mut listeners_to_start: Vec<(String, bool)> = Vec::new();

    if let Some(parsed) = crate::utils::server_config::parse_listen_address(&config.server_listen_primary) {
        listeners_to_start.push(parsed);
    }
    if let Some(parsed) = crate::utils::server_config::parse_listen_address(&config.server_listen_secondary) {
        listeners_to_start.push(parsed);
    }

    let mut server_handles: Vec<tokio::task::JoinHandle<Result<(), std::io::Error>>> = Vec::new();

    for (address_str, is_ssl) in listeners_to_start {
        let app_clone = app.clone();
        let handle_clone = handle.clone();

        let sock_addr: std::net::SocketAddr = match address_str.parse() {
            Ok(addr) => addr,
            Err(e) => {
                tracing::error!("Failed to parse address '{}': {}. Skipping this listener.", address_str, e);
                continue;
            }
        };

        if is_ssl {
            match crate::utils::server_config::try_load_rustls_config(config.ssl_cert.as_deref(), config.ssl_key.as_deref()).await {
                Some(rustls_config) => {
                    tracing::info!("Starting HTTPS server on https://{}", sock_addr);
                    let server_future = axum_server::bind_rustls(sock_addr, rustls_config)
                        .handle(handle_clone)
                        .serve(app_clone.into_make_service());
                    server_handles.push(tokio::spawn(server_future));
                }
                None => {
                    tracing::error!("Failed to load Rustls config for {}: HTTPS server not started. Check SSL certificate/key configuration and paths.", sock_addr);
                }
            }
        } else {
            match tokio::net::TcpListener::bind(sock_addr).await {
                Ok(listener) => {
                    match listener.into_std() {
                        Ok(std_listener) => {
                            tracing::info!("Starting HTTP server on http://{}", sock_addr);
                            let server_future = axum_server::Server::from_tcp(std_listener)
                                .handle(handle_clone)
                                .serve(app_clone.into_make_service());
                            server_handles.push(tokio::spawn(server_future));
                        }
                        Err(e) => {
                             tracing::error!("Failed to convert tokio listener to std for {}: {}. Skipping this listener.", sock_addr, e);
                        }
                    }
                }
                Err(e) => {
                    tracing::error!("Failed to bind HTTP listener for {}: {}. Skipping this listener.", sock_addr, e);
                }
            }
        }
    }

    if !server_handles.is_empty() {
        tracing::info!("{} server(s) started. Waiting for shutdown signal...", server_handles.len());
    } else {
        tracing::warn!("No HTTP/HTTPS server instances were configured or able to start.");
    }

    // TCP listeners
    if let Some(tcp_addr_str) = &config.server_listen_tcp {
        match tcp_addr_str.parse::<std::net::SocketAddr>() {
            Ok(addr) => {
                match TcpListener::bind(addr).await {
                    Ok(listener) => {
                        tracing::info!("Starting TCP listener on {}", addr);
                        let tcp_listener_handle = tokio::spawn(async move {
                            loop {
                                match listener.accept().await {
                                    Ok((socket, client_addr)) => {
                                        tracing::info!("Accepted new TCP connection from {}", client_addr);
                                        tokio::spawn(handle_tcp_connection(socket));
                                    }
                                    Err(e) => {
                                        tracing::error!("Failed to accept TCP connection: {}. Listener loop continues.", e);
                                        // Potentially add a small delay here if accept errors are persistent
                                    }
                                }
                            }
                            // This part is unreachable for a loop that never breaks based on accept errors
                            // but is added for type compatibility if we were to add break conditions.
                            #[allow(unreachable_code)]
                            Ok::<(), std::io::Error>(())
                        });
                        server_handles.push(tcp_listener_handle);
                    }
                    Err(e) => {
                        tracing::error!("Failed to bind TCP listener for {}: {}", addr, e);
                    }
                }
            }
            Err(e) => {
                tracing::error!("Failed to parse TCP address '{}': {}", tcp_addr_str, e);
            }
        }
    }

    // UDP listeners
    if let Some(udp_addr_str) = &config.server_listen_udp {
        match udp_addr_str.parse::<std::net::SocketAddr>() {
            Ok(addr) => {
                match UdpSocket::bind(addr).await {
                    Ok(socket) => {
                        tracing::info!("Starting UDP listener on {}", addr);
                        let socket = Arc::new(socket);
                        let udp_handle = tokio::spawn(handle_udp_socket(socket.clone()));
                        server_handles.push(udp_handle);
                    }
                    Err(e) => {
                        tracing::error!("Failed to bind UDP listener for {}: {}", addr, e);
                    }
                }
            }
            Err(e) => {
                tracing::error!("Failed to parse UDP address '{}': {}", udp_addr_str, e);
            }
        }
    }

    if !server_handles.is_empty() {
        shutdown.await; // This is `shutdown_signal(handle.clone())` passed from main
        tracing::info!("Shutdown signal received, all servers and listeners are stopping.");
        // Note: TCP/UDP listeners started with tokio::spawn need to handle shutdown internally or will be aborted.
        // The Axum server handles have graceful shutdown. For TCP/UDP, a more robust shutdown might involve
        // sending signals to the spawned tasks or using cancellation tokens.
    } else {
        tracing::warn!("No server or listener instances were configured or able to start in total.");
    }
}

// Placeholder functions `handle_tcp_connection` and `handle_udp_socket` are removed,
// as we now use the implementations from `crate::tcp_udp_handlers`.

/// Listens for a Ctrl+C signal to initiate a graceful shutdown of the server.
async fn shutdown_signal(handle: Handle) {
    signal::ctrl_c()
        .await
        .expect("failed to install Ctrl+C handler");
    tracing::info!("Signal received, starting graceful shutdown");
    handle.graceful_shutdown(Some(std::time::Duration::from_secs(5)));
}<|MERGE_RESOLUTION|>--- conflicted
+++ resolved
@@ -12,11 +12,9 @@
 use axum::Router;
 // use std::net::SocketAddr; // Removed as per build error (unused import)
 use std::sync::Arc;
-<<<<<<< HEAD
-use tokio::{net::{TcpListener, /* TcpStream, */ UdpSocket}, signal};
-=======
+
 use tokio::{net::{TcpListener, /* TcpStream, */ UdpSocket}, signal}; // TcpStream no longer needed directly here
->>>>>>> de6cc397
+
 use tower_http::{
     cors::CorsLayer,
     normalize_path::NormalizePathLayer,
